--- conflicted
+++ resolved
@@ -32,7 +32,6 @@
 
 
 class IAMUser(Watcher):
-<<<<<<< HEAD
     index = 'iamuser'
     i_am_singular = 'IAM User'
     i_am_plural = 'IAM Users'
@@ -51,18 +50,34 @@
 
         from security_monkey.common.sts_connect import connect
         for account in self.accounts:
+            all_users = []
 
             try:
                 iam = connect(account, 'iam')
-                users_response = self.wrap_aws_rate_limited_call(
-                    iam.get_all_users
-                )
+
+                marker = None
+
+                while True:
+                    users_response = self.wrap_aws_rate_limited_call(
+                        iam.get_all_users,
+                        marker=marker
+                    )
+
+                    # build our iam user list
+                    all_users.extend(users_response.users)
+
+                    # ensure that we get every iam user
+                    if hasattr(users_response, 'marker'):
+                        marker = users_response.marker
+                    else:
+                        break
+
             except Exception as e:
-                exc = BotoConnectionIssue(str(e), 'iamgroup', account, None)
+                exc = BotoConnectionIssue(str(e), 'iamuser', account, None)
                 self.slurp_exception((self.index, account, 'universal'), exc, exception_map)
                 continue
 
-            for user in users_response.users:
+            for user in all_users:
 
                 ### Check if this User is on the Ignore List ###
                 ignore_item = False
@@ -156,147 +171,6 @@
                 )
 
         return item_list, exception_map
-=======
-  index = 'iamuser'
-  i_am_singular = 'IAM User'
-  i_am_plural = 'IAM Users'
-
-  def __init__(self, accounts=None, debug=False):
-    super(IAMUser, self).__init__(accounts=accounts, debug=debug)
-
-  def slurp(self):
-    """
-    :returns: item_list - list of IAM Groups.
-    :returns: exception_map - A dict where the keys are a tuple containing the
-        location of the exception and the value is the actual exception
-    """
-    item_list = []
-    exception_map = {}
-
-    from security_monkey.common.sts_connect import connect
-    for account in self.accounts:
-      all_users = []
-
-      try:
-        iam = connect(account, 'iam')
-
-        marker = None
-
-        while True:
-          users_response = self.wrap_aws_rate_limited_call(
-            iam.get_all_users,
-            marker=marker
-          )
-
-          # build our iam user list
-          all_users.extend(users_response.users)
-
-          # ensure that we get every iam user
-          if hasattr(users_response, 'marker'):
-            marker = users_response.marker
-          else:
-            break
-
-      except Exception as e:
-        exc = BotoConnectionIssue(str(e), 'iamuser', account, None)
-        self.slurp_exception((self.index, account, 'universal'), exc, exception_map)
-        continue
-
-      for user in all_users:
-
-        ### Check if this User is on the Ignore List ###
-        ignore_item = False
-        for ignore_item_name in IGNORE_PREFIX[self.index]:
-          if user.user_name.lower().startswith(ignore_item_name.lower()):
-            ignore_item = True
-            break
-
-        if ignore_item:
-          continue
-
-        item_config = {
-          'user': {},
-          'userpolicies': {},
-          'accesskeys': {},
-          'mfadevices': {},
-          'signingcerts': {}
-        }
-        app.logger.debug("Slurping %s (%s) from %s" % (self.i_am_singular, user.user_name, account))
-        item_config['user'] = dict(user)
-
-        ### USER POLICIES ###
-        policy_names = self.wrap_aws_rate_limited_call(
-          iam.get_all_user_policies,
-          user.user_name
-        )
-        policy_names = policy_names.policy_names
-
-        for policy_name in policy_names:
-          policy_document = self.wrap_aws_rate_limited_call(
-            iam.get_user_policy,
-            user.user_name,
-            policy_name
-          )
-          policy_document = policy_document.policy_document
-          policy = urllib.unquote(policy_document)
-          try:
-            policydict = json.loads(policy)
-          except:
-            exc = InvalidAWSJSON(policy)
-            self.slurp_exception((self.index, account, 'universal', user.user_name), exc, exception_map)
-
-          item_config['userpolicies'][policy_name] = dict(policydict)
-
-        ### ACCESS KEYS ###
-        access_keys = self.wrap_aws_rate_limited_call(
-          iam.get_all_access_keys,
-          user_name=user.user_name
-        )
-        access_keys = access_keys.access_key_metadata
-
-        for key in access_keys:
-          item_config['accesskeys'][key.access_key_id] = dict(key)
-
-        ### Multi Factor Authentication Devices ###
-        mfas = self.wrap_aws_rate_limited_call(
-          iam.get_all_mfa_devices,
-          user_name=user.user_name
-        )
-        mfas = mfas.mfa_devices
-
-        for mfa in mfas:
-          item_config['mfadevices'][mfa.serial_number] = dict(mfa)
-
-        ### LOGIN PROFILE ###
-        login_profile = 'undefined'
-        try:
-          login_profile = self.wrap_aws_rate_limited_call(
-            iam.get_login_profiles,
-            user.user_name
-          )
-          login_profile = login_profile.login_profile
-          item_config['loginprofile'] = dict(login_profile)
-        except:
-          pass
-
-        ### SIGNING CERTIFICATES ###
-        certificates = self.wrap_aws_rate_limited_call(
-          iam.get_all_signing_certs,
-          user_name=user.user_name
-        )
-        certificates = certificates.certificates
-
-        for cert in certificates:
-          _cert = dict(cert)
-          del _cert['certificate_body']
-          item_config['signingcerts'][cert.certificate_id] = dict(_cert)
-
-        item_list.append(
-          IAMUserItem(account=account, name=user.user_name, config=item_config)
-        )
-
-    return item_list, exception_map
->>>>>>> d12bd433
 
 
 class IAMUserItem(ChangeItem):
