#     Copyright 2014 Netflix, Inc.
#
#     Licensed under the Apache License, Version 2.0 (the "License");
#     you may not use this file except in compliance with the License.
#     You may obtain a copy of the License at
#
#         http://www.apache.org/licenses/LICENSE-2.0
#
#     Unless required by applicable law or agreed to in writing, software
#     distributed under the License is distributed on an "AS IS" BASIS,
#     WITHOUT WARRANTIES OR CONDITIONS OF ANY KIND, either express or implied.
#     See the License for the specific language governing permissions and
#     limitations under the License.
"""
.. module: security_monkey.reporter
    :platform: Unix
    :synopsis: Runs all change watchers and auditors and uses the alerter
    to send emails for a specific account.

.. version:: $$VERSION$$
.. moduleauthor:: Patrick Kelley <pkelley@netflix.com> @monkeysecurity

"""
<<<<<<< HEAD
=======

from security_monkey.watchers.sns import SNS
from security_monkey.auditors.sns import SNSAuditor
from security_monkey.watchers.sqs import SQS
from security_monkey.watchers.keypair import Keypair
from security_monkey.watchers.iam_role import IAMRole
from security_monkey.auditors.iam_role import IAMRoleAuditor
from security_monkey.watchers.iam_group import IAMGroup
from security_monkey.auditors.iam_group import IAMGroupAuditor
from security_monkey.watchers.iam_user import IAMUser
from security_monkey.auditors.iam_user import IAMUserAuditor
from security_monkey.watchers.security_group import SecurityGroup
from security_monkey.auditors.security_group import SecurityGroupAuditor
from security_monkey.watchers.rds_security_group import RDSSecurityGroup
from security_monkey.auditors.rds_security_group import RDSSecurityGroupAuditor
from security_monkey.watchers.s3 import S3
from security_monkey.auditors.s3 import S3Auditor
from security_monkey.watchers.elb import ELB
from security_monkey.auditors.elb import ELBAuditor
from security_monkey.watchers.iam_ssl import IAMSSL
from security_monkey.watchers.elastic_ip import ElasticIP

>>>>>>> 654b3762
from security_monkey.alerter import Alerter
from security_monkey.monitors import all_monitors
from security_monkey import app, db

import time


class Reporter(object):
    """Sets up all watchers and auditors and the alerters"""

    def __init__(self, accounts=None, alert_accounts=None, debug=False):
        self.account_watchers = {}
        self.account_alerters = {}
        if not alert_accounts:
            alert_accounts = accounts
        for account in accounts:
<<<<<<< HEAD
            self.account_watchers[account] = []
            for monitor in all_monitors():
                watcher = monitor.watcher_class(accounts=[account], debug=debug)
                auditor = monitor.auditor_class(accounts=[account], debug=debug) if monitor.has_auditor() else None
                self.account_watchers[account].append((watcher, auditor))
=======
            self.account_watchers[account] = [
                (SQS(accounts=[account], debug=debug), None),
                (ELB(accounts=[account], debug=debug), ELBAuditor(accounts=[account], debug=debug)),
                (IAMSSL(accounts=[account], debug=debug), None),
                (RDSSecurityGroup(accounts=[account], debug=debug), RDSSecurityGroupAuditor(accounts=[account], debug=debug)),
                (SecurityGroup(accounts=[account], debug=debug), SecurityGroupAuditor(accounts=[account], debug=debug)),
                (S3(accounts=[account], debug=debug), S3Auditor(accounts=[account], debug=debug)),
                (IAMUser(accounts=[account], debug=debug), IAMUserAuditor(accounts=[account], debug=debug)),
                (IAMGroup(accounts=[account], debug=debug), IAMGroupAuditor(accounts=[account], debug=debug)),
                (IAMRole(accounts=[account], debug=debug),  IAMRoleAuditor(accounts=[account], debug=debug)),
                (Keypair(accounts=[account], debug=debug), None),
                (SNS(accounts=[account], debug=debug), SNSAuditor(accounts=[account], debug=debug)),
                (ElasticIP(accounts=[account], debug=debug), None)
            ]
>>>>>>> 654b3762
            if account in alert_accounts:
                self.account_alerters[account] = Alerter(watchers_auditors=self.account_watchers[account], account=account)

    def run(self, account):
        """Starts the process of watchers -> auditors -> alerters -> watchers.save()"""
        app.logger.info("Starting work on account {}.".format(account))
        time1 = time.time()
        for (watcher, auditor) in self.account_watchers[account]:
            (items, exception_map) = watcher.slurp()
            watcher.find_changes(current=items, exception_map=exception_map)
            items_to_audit = [item for item in watcher.created_items + watcher.changed_items]

            if len(items_to_audit) > 0 and auditor is not None:
                auditor.audit_these_objects(items_to_audit)

            watcher.save()
            if auditor is not None:
                auditor.save_issues()

            app.logger.info("Account {} is done with {}".format(account, watcher.i_am_singular))

        time2 = time.time()
        app.logger.info('Run Account %s took %0.1f s' % (account, (time2-time1)))

        if account in self.account_alerters:
            self.account_alerters[account].report()

        db.session.close()<|MERGE_RESOLUTION|>--- conflicted
+++ resolved
@@ -21,31 +21,7 @@
 .. moduleauthor:: Patrick Kelley <pkelley@netflix.com> @monkeysecurity
 
 """
-<<<<<<< HEAD
-=======
 
-from security_monkey.watchers.sns import SNS
-from security_monkey.auditors.sns import SNSAuditor
-from security_monkey.watchers.sqs import SQS
-from security_monkey.watchers.keypair import Keypair
-from security_monkey.watchers.iam_role import IAMRole
-from security_monkey.auditors.iam_role import IAMRoleAuditor
-from security_monkey.watchers.iam_group import IAMGroup
-from security_monkey.auditors.iam_group import IAMGroupAuditor
-from security_monkey.watchers.iam_user import IAMUser
-from security_monkey.auditors.iam_user import IAMUserAuditor
-from security_monkey.watchers.security_group import SecurityGroup
-from security_monkey.auditors.security_group import SecurityGroupAuditor
-from security_monkey.watchers.rds_security_group import RDSSecurityGroup
-from security_monkey.auditors.rds_security_group import RDSSecurityGroupAuditor
-from security_monkey.watchers.s3 import S3
-from security_monkey.auditors.s3 import S3Auditor
-from security_monkey.watchers.elb import ELB
-from security_monkey.auditors.elb import ELBAuditor
-from security_monkey.watchers.iam_ssl import IAMSSL
-from security_monkey.watchers.elastic_ip import ElasticIP
-
->>>>>>> 654b3762
 from security_monkey.alerter import Alerter
 from security_monkey.monitors import all_monitors
 from security_monkey import app, db
@@ -62,28 +38,12 @@
         if not alert_accounts:
             alert_accounts = accounts
         for account in accounts:
-<<<<<<< HEAD
             self.account_watchers[account] = []
             for monitor in all_monitors():
                 watcher = monitor.watcher_class(accounts=[account], debug=debug)
                 auditor = monitor.auditor_class(accounts=[account], debug=debug) if monitor.has_auditor() else None
                 self.account_watchers[account].append((watcher, auditor))
-=======
-            self.account_watchers[account] = [
-                (SQS(accounts=[account], debug=debug), None),
-                (ELB(accounts=[account], debug=debug), ELBAuditor(accounts=[account], debug=debug)),
-                (IAMSSL(accounts=[account], debug=debug), None),
-                (RDSSecurityGroup(accounts=[account], debug=debug), RDSSecurityGroupAuditor(accounts=[account], debug=debug)),
-                (SecurityGroup(accounts=[account], debug=debug), SecurityGroupAuditor(accounts=[account], debug=debug)),
-                (S3(accounts=[account], debug=debug), S3Auditor(accounts=[account], debug=debug)),
-                (IAMUser(accounts=[account], debug=debug), IAMUserAuditor(accounts=[account], debug=debug)),
-                (IAMGroup(accounts=[account], debug=debug), IAMGroupAuditor(accounts=[account], debug=debug)),
-                (IAMRole(accounts=[account], debug=debug),  IAMRoleAuditor(accounts=[account], debug=debug)),
-                (Keypair(accounts=[account], debug=debug), None),
-                (SNS(accounts=[account], debug=debug), SNSAuditor(accounts=[account], debug=debug)),
-                (ElasticIP(accounts=[account], debug=debug), None)
-            ]
->>>>>>> 654b3762
+
             if account in alert_accounts:
                 self.account_alerters[account] = Alerter(watchers_auditors=self.account_watchers[account], account=account)
 
